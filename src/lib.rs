extern crate bincode;
extern crate rustc_serialize;
extern crate rand;

mod wal_file;
mod multi_map;
mod disk_btree;

use wal_file::{KeyValuePair, WAL, RecordFileIterator};
use multi_map::{MultiMap, MultiMapIterator};
use disk_btree::{OnDiskBTree};

use rustc_serialize::{Encodable, Decodable};

use std::error::Error;
use std::str;

const MAX_MEMORY_ITEMS: usize = 1000;

// specify the types for the keys & values
pub trait KeyType: Ord + Encodable + Decodable + Clone {}
pub trait ValueType: Ord + Encodable + Decodable + Clone  {}

// provide generic implementations

impl<T> KeyType for T where T: Ord + Encodable + Decodable + Clone {}
impl<T> ValueType for T where T: Ord + Encodable + Decodable + Clone {}

/// This struct holds all the pieces of the BTree mechanism
pub struct BTree<K: KeyType, V: ValueType> {
    tree_file_path: String,         // the path to the tree file
    max_key_size: usize,            // the max size of the key in bytes
    max_value_size: usize,          // the max size of the value in bytes
    wal_file: WAL<K,V>,         // write-ahead log for in-memory items
    mem_tree: MultiMap<K,V>,        // in-memory multi-map that gets merged with the on-disk BTree
    tree_file: Box<OnDiskBTree<K,V>>,    // the file backing the whole thing
}

impl <K: KeyType, V: ValueType> BTree<K, V> {
    pub fn new(tree_file_path: String, max_key_size: usize, max_value_size: usize) -> Result<BTree<K,V>, Box<Error>> {
        // create our in-memory multi-map
        let mut mem_tree = MultiMap::<K,V>::new();

        // construct the path to the WAL file for the in-memory multi-map
        let wal_file_path = tree_file_path.to_owned() + ".wal";

        // construct our WAL file
        let mut wal_file = try!(WAL::<K,V>::new(wal_file_path.to_owned(), max_key_size, max_value_size));

        // if we have a WAL file, replay it into the mem_tree
        if try!(wal_file.is_new()) {
            for kv in &mut wal_file {
                mem_tree.insert(kv.key, kv.value);
            }
        }


        // open the data file
        let tree_file = Box::new(try!(WAL::<K,V>::new(tree_file_path.to_owned(), max_key_size, max_value_size)));

        return Ok(BTree{tree_file_path: tree_file_path,
                        max_key_size: max_key_size,
                        max_value_size: max_value_size,
                        tree_file: tree_file,
                        wal_file: wal_file,
                        mem_tree: mem_tree});
    }

    /// Inserts a key into the BTree
    pub fn insert(&mut self, key: K, value: V) -> Result<(), Box<Error>> {
        let record = KeyValuePair{key: key, value: value};

        // should wrap this in a read-write lock
        try!(self.wal_file.write_record(&record));

        let KeyValuePair{key, value} = record;

        let size = self.mem_tree.insert(key, value);

        if size > MAX_MEMORY_ITEMS {
            try!(self.compact());
        }

        return Ok( () );
    }

<<<<<<< HEAD

    pub fn get(&self, key: &K) -> Option<std::collections::btree_set::Iter<V>> {
        self.mem_tree.get(key).map(|btree| btree.iter())
    }
/*
=======
>>>>>>> 0d2b7862
    /// Merges the records on disk with the records in memory
    fn compact(&mut self) -> Result<(), Box<Error>>{
        // create a new on-disk BTree
        let mut new_tree_file = try!(WAL::<K,V>::new(self.tree_file_path + ".new", self.max_key_size, self.max_value_size));

        // get an iterator for the in-memory items
        let mut mem_iter = self.mem_tree.into_iter();

        // get an iterator to the on-disk items
        let mut disk_iter = self.tree_file.into_iter();

        loop {
            let mem_item = mem_iter.next();

        }
    }
}


#[cfg(test)]
mod tests {
    use std::fs;
    use std::fs::{OpenOptions, Metadata};
    use ::BTree;
    use rand::{thread_rng, Rng};
    use std::collections::{BTreeMap, BTreeSet};

    pub fn gen_temp_name() -> String {
        let file_name: String = thread_rng().gen_ascii_chars().take(10).collect();

        return String::from("/tmp/") + &file_name + &String::from(".btr");
    }

    fn remove_files(file_path: String) {
        fs::remove_file(&file_path);
        fs::remove_file(file_path + ".wal");
    }


    #[test]
    fn new_blank_file() {
        let file_path = gen_temp_name();

        BTree::<u8, u8>::new(file_path.to_owned(), 1, 1).unwrap();

        // make sure our two files were created
        let btf = OpenOptions::new().read(true).write(false).create(false).open(&file_path).unwrap();
        assert!(btf.metadata().unwrap().len() == 8);

        let wal = OpenOptions::new().read(true).write(false).create(false).open(file_path.to_owned() + ".wal").unwrap();
        assert!(wal.metadata().unwrap().len() == 0);

        remove_files(file_path); // remove files assuming it all went well
    }

    #[test]
    fn new_existing_file() {
        let file_path = gen_temp_name();

        {
            BTree::<u8, u8>::new(file_path.to_owned(), 1, 1).unwrap();
        }

        let btree = BTree::<u8, u8>::new(file_path.to_owned(), 1, 1).unwrap();

        // check our file lengths from the struct
        assert!(btree.tree_file.metadata().unwrap().len() == 8);
        assert!(btree.wal_file.len().unwrap() == 0);

        remove_files(file_path); // remove files assuming it all went well
    }

    #[test]
    fn insert_new_u8() {
        let file_path = gen_temp_name();

        let mut btree = BTree::<u8, u8>::new(file_path.to_owned(), 1, 1).unwrap();

        let len = btree.insert(2, 3).unwrap(); // insert into a new file

        assert!(btree.wal_file.len().unwrap() == 2);
        assert!(btree.mem_tree.contains_key(&2));

        remove_files(file_path); // remove files assuming it all went well
    }

    #[test]
    fn insert_new_str() {
        let file_path = gen_temp_name();

        let mut btree = BTree::<String, String>::new(file_path.to_owned(), 15, 15).unwrap();

        // insert into a new file
        btree.insert("Hello".to_owned(), "World".to_owned()).unwrap();

        assert!(! btree.wal_file.is_new().unwrap());
        assert!(btree.mem_tree.contains_key(&String::from("Hello")));

        remove_files(file_path); // remove files assuming it all went well
    }

    #[test]
    fn get_returns_an_iter() {
        let file_path = gen_temp_name();

        // setup tree
        let mut btree = BTree::<String, String>::new(file_path.to_owned(), 15, 15).unwrap();

        // expected return set
        let mut expected: BTreeSet<String> = BTreeSet::new();
        expected.insert("World".to_string());

        btree.insert("Hello".to_owned(), "World".to_owned());

        // get the set at the hello key
        let set_at_hello: Vec<String> = btree.get(&"Hello".to_string()).unwrap().cloned().collect();

        assert_eq!(set_at_hello, ["World".to_string()]);

        remove_files(file_path); // remove files assuming it all went well
    }

    #[test]
    fn insert_multiple() {
        let file_path = gen_temp_name();

        let mut btree = BTree::<String, String>::new(file_path.to_owned(), 15, 15).unwrap();

        // insert into a new file
        btree.insert("Hello".to_owned(), "World".to_owned()).unwrap();
        assert!(! btree.wal_file.is_new().unwrap());

        btree.insert("Hello".to_owned(), "Everyone".to_owned()).unwrap();
        assert!(! btree.wal_file.is_new().unwrap());

        remove_files(file_path); // remove files assuming it all went well
    }
}<|MERGE_RESOLUTION|>--- conflicted
+++ resolved
@@ -84,14 +84,10 @@
         return Ok( () );
     }
 
-<<<<<<< HEAD
 
     pub fn get(&self, key: &K) -> Option<std::collections::btree_set::Iter<V>> {
         self.mem_tree.get(key).map(|btree| btree.iter())
     }
-/*
-=======
->>>>>>> 0d2b7862
     /// Merges the records on disk with the records in memory
     fn compact(&mut self) -> Result<(), Box<Error>>{
         // create a new on-disk BTree
