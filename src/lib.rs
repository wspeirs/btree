extern crate bincode;
extern crate rustc_serialize;
extern crate rand;

mod record_iterator;

use bincode::SizeLimit;
use bincode::rustc_serialize::{encode, decode};
use rustc_serialize::{Encodable, Decodable};

use std::cmp::max;
use std::convert::From;
use std::collections::{BTreeMap, BTreeSet};
use std::error::Error;
use std::fs::File;
use std::fs::OpenOptions;
use std::io::{Read, Write, Seek, SeekFrom, ErrorKind};
use std::mem::{size_of};
use std::str;

const NUM_CHILDREN: usize = 32;
const FILE_HEADER: &'static str = "B+Tree\0";
const CURRENT_VERSION: u8 = 0x01;

// specify the types for the keys & values
pub trait KeyType: Ord + Encodable + Decodable {}
pub trait ValueType: Ord + Encodable + Decodable {}

// provide generic implementations
impl<T> KeyType for T where T: Ord + Encodable + Decodable {}
impl<T> ValueType for T where T: Ord + Encodable + Decodable {}

#[derive(RustcEncodable, RustcDecodable, PartialEq)]
enum Payload<K: KeyType, V: ValueType> {
        Value(V),
        Children([(K,u64); NUM_CHILDREN]),
    }

#[derive(RustcEncodable, RustcDecodable, PartialEq)]
struct Node<K: KeyType, V: ValueType> {
    key: K,
    parent: u64,
    payload: Payload<K,V>, // either children, or actual values
}

#[derive(RustcEncodable, RustcDecodable, PartialEq)]
struct WALRecord<K: KeyType, V: ValueType> {
    key: K,
    value: V,
}

/// This struct represents an on-disk B+Tree. There are NUM_CHILDREN keys at each
/// level in the tree. The on-disk format is as follows where VV is the version
/// number:
/// |-------------------------------------------|
/// | 0x42 0x2b 0x54 0x72 | 0x65 0x65 0x00 0xVV |
/// | B    +    T    r    | e    e    \0   0xVV |
/// |-------------------------------------------|
/// | smallest record in bincode format         |
/// |-------------------------------------------|
/// | ...                                       |
/// |-------------------------------------------|
/// | largest record in bincode format          |
/// |-------------------------------------------|
/// | internal nodes ...                        |
/// |-------------------------------------------|
/// | root node                                 |
/// |-------------------------------------------|
pub struct BTree<K: KeyType, V: ValueType> {
    tree_file_path: String,         // the path to the tree file
    tree_file: File,                // the file backing the whole thing
    wal_file: File,                 // write-ahead log for in-memory items
    root: Option<Node<K,V>>,        // optional in-memory copy of the root node
    max_key_size: usize,            // the size of the key in bytes
    max_value_size: usize,          // the size of the value in bytes
    mem_tree: BTreeMap<K, BTreeSet<V>>,  // the in-memory BTree that gets merged with the on-disk one
}

impl <K: KeyType, V: ValueType> BTree<K, V> {
    pub fn new(tree_file_path: String, max_key_size: usize, max_value_size: usize) -> Result<BTree<K,V>, Box<Error>> {
        // create our mem_tree
        let mut mem_tree = BTreeMap::<K, BTreeSet<V>>::new();

        let mut wal_file = try!(OpenOptions::new().read(true).write(true).create(true).open(tree_file_path.to_owned() + ".wal"));

        let record_size = max_key_size + max_value_size;

        // if we have a WAL file, replay it into the mem_tree
        if try!(wal_file.metadata()).len() != 0 {
            let mut buff = vec![0; record_size];

            loop {
                match wal_file.read_exact(&mut buff) {
                    Ok(_) => {
                        let record: WALRecord<K,V> = try!(decode(&buff));  // decode the record
                        mem_tree.entry(record.key).or_insert(BTreeSet::<V>::new()).insert(record.value);  // add it to the in-memory table
                    },
                    Err(e) => if e.kind() == ErrorKind::UnexpectedEof {
                        break  // reached the end of our file, break from the loop
                    } else {
                        return Err(From::from(e));
                    }
                }
            }
        }

        // compute the size of a on-disk Node
        let node_size: usize = (max_key_size + size_of::<u64>() + max(max_value_size, (max_key_size + size_of::<u64>()) * NUM_CHILDREN)) as usize;

        // open the data file
        let mut tree_file = try!(OpenOptions::new().read(true).write(true).create(true).open(tree_file_path));

        let metadata = try!(tree_file.metadata());

        // check to see if this is a new file
        if metadata.len() == 0 {
            // write out our header
            try!(tree_file.write(FILE_HEADER.as_bytes()));
            
            // write out our version
            try!(tree_file.write(&[CURRENT_VERSION]));

            // construct and return our BTree object
            Ok(BTree{tree_file_path: tree_file_path,
                     tree_file: tree_file,
                     wal_file: wal_file,
                     root: None,
                     max_key_size: max_key_size,
                     max_value_size: max_value_size,
                     mem_tree: mem_tree
            })
        } else {
            let mut version_string = vec![0; 8];

            try!(tree_file.read_exact(&mut version_string));

            // make sure we've opened a proper file
            if try!(str::from_utf8(&version_string[0..FILE_HEADER.len()])) != FILE_HEADER ||
               version_string[FILE_HEADER.len()] != CURRENT_VERSION {
                return Err(From::from(std::io::Error::new(ErrorKind::InvalidData, "Invalid BTree file or BTree version")));
            }

            let mut buff = vec![0; node_size];

            // make sure we have a root node to read
            if metadata.len() < (version_string.len() + node_size) as u64 {
                // if we don't have a root node yet, just return
                return Ok(BTree{tree_file_path: tree_file_path,
                                tree_file: tree_file,
                                wal_file: wal_file,
                                root: None,
                                max_key_size: max_key_size,
                                max_value_size: max_value_size,
                                mem_tree: mem_tree
                });
            }
            
            // seek node_size in from the end of the file to read the root node
            try!(tree_file.seek(SeekFrom::End((node_size as isize * -1) as i64)));
            try!(tree_file.read_exact(&mut buff));

            let root_node: Node<K,V> = try!(decode(&buff[..]));

            Ok(BTree{tree_file_path: tree_file_path,
                     tree_file: tree_file,
                     wal_file: wal_file,
                     root: Some(root_node),
                     max_key_size: max_key_size,
                     max_value_size: max_value_size,
                     mem_tree: mem_tree
            })
        }
    }

    /// Inserts a key into the BTree
    pub fn insert(&mut self, key: K, value: V) -> Result<usize, Box<Error>> {
        let record = WALRecord{key: key, value: value};

        // encode the record
        let record_size = self.max_key_size + self.max_value_size;
        let mut buff = try!(encode(&record, SizeLimit::Bounded(record_size as u64)));

<<<<<<< HEAD
=======
        // padd it out to the max size
        if buff.len() > self.max_key_size + self.max_value_size {
            return Err(From::from(std::io::Error::new(ErrorKind::InvalidData, "Key and value size are too large")));
        } else {
            let diff = (self.max_key_size + self.max_value_size) - buff.len();
            buff.extend(vec![0; diff]);
        }

>>>>>>> 753d4a86
        try!(self.wal_file.write_all(&buff));

        let WALRecord{key, value} = record;

        self.mem_tree.entry(key).or_insert(BTreeSet::<V>::new()).insert(value);

        Ok(buff.len())
    }

    /// Merges the records on disk with the records in memory
    fn compact(&mut self) -> Result<(), Box<Error>>{
        let mut new_tree_file = try!(OpenOptions::new().read(true).write(true).create(true).truncate(true).open(self.tree_file_path + ".new"));

        let mut mem_iter = self.mem_tree.iter().fuse();  // get an iterator that always returns None when done

        loop {
            let mem_item = mem_iter.next();
            
        }
    }
}


#[cfg(test)]
mod tests {

    use std::fs;
    use std::fs::OpenOptions;
    use ::BTree;
    use rand::{thread_rng, Rng};


    fn gen_temp_name() -> String {
        let file_name: String = thread_rng().gen_ascii_chars().take(10).collect();

        return String::from("/tmp/") + file_name + String::from(".btr");
    }

    fn remove_files(file_path: String) {
        fs::remove_file(&file_path);
        fs::remove_file(file_path + ".wal");
    }

    #[test]
    fn new_blank_file() {
        let file_path = gen_temp_name();

        BTree::<u8, u8>::new(file_path.to_owned(), 1, 1).unwrap();

        // make sure our two files were created
        let btf = OpenOptions::new().read(true).write(false).create(false).open(&file_path).unwrap();
        assert!(btf.metadata().unwrap().len() == 8);

        let wal = OpenOptions::new().read(true).write(false).create(false).open(file_path.to_owned() + ".wal").unwrap();
        assert!(wal.metadata().unwrap().len() == 0);

        remove_files(file_path); // remove files assuming it all went well
    }

    #[test]
    fn new_existing_file() {
        let file_path = gen_temp_name();

        {
            BTree::<u8, u8>::new(file_path.to_owned(), 1, 1).unwrap();
        }

        let btree = BTree::<u8, u8>::new(file_path.to_owned(), 1, 1).unwrap();

        // check our file lengths from the struct
        assert!(btree.tree_file.metadata().unwrap().len() == 8);
        assert!(btree.wal_file.metadata().unwrap().len() == 0);

        remove_files(file_path); // remove files assuming it all went well
    }

    #[test]
    fn insert_new_u8() {
        let file_path = gen_temp_name();

        let mut btree = BTree::<u8, u8>::new(file_path.to_owned(), 1, 1).unwrap();

        let len = btree.insert(2, 3).unwrap(); // insert into a new file
        
        assert!(btree.wal_file.metadata().unwrap().len() == 2);
        assert!(btree.mem_tree.contains_key(&2));

        remove_files(file_path); // remove files assuming it all went well
    }

    #[test]
    fn insert_new_str() {
        let file_path = gen_temp_name();

        let mut btree = BTree::<String, String>::new(file_path.to_owned(), 15, 15).unwrap();

        let size = btree.insert("Hello".to_owned(), "World".to_owned()).unwrap(); // insert into a new file

        assert!(btree.wal_file.metadata().unwrap().len() == size as u64);
        assert!(btree.mem_tree.contains_key(&"Hello"));

        remove_files(file_path); // remove files assuming it all went well
    }

    #[test]
    fn insert_multiple() {
        let file_path = gen_temp_name();

        let mut btree = BTree::<String, String>::new(file_path.to_owned(), 15, 15).unwrap();

        let size1 = btree.insert("Hello".to_owned(), "World".to_owned()).unwrap(); // insert into a new file
        assert!(btree.wal_file.metadata().unwrap().len() == size1 as u64);

        let size2 = btree.insert("Hello".to_owned(), "Everyone".to_owned()).unwrap();
        assert!(btree.wal_file.metadata().unwrap().len() == (size1 + size2) as u64);

        remove_files(file_path); // remove files assuming it all went well
    }
}<|MERGE_RESOLUTION|>--- conflicted
+++ resolved
@@ -180,8 +180,6 @@
         let record_size = self.max_key_size + self.max_value_size;
         let mut buff = try!(encode(&record, SizeLimit::Bounded(record_size as u64)));
 
-<<<<<<< HEAD
-=======
         // padd it out to the max size
         if buff.len() > self.max_key_size + self.max_value_size {
             return Err(From::from(std::io::Error::new(ErrorKind::InvalidData, "Key and value size are too large")));
@@ -189,8 +187,6 @@
             let diff = (self.max_key_size + self.max_value_size) - buff.len();
             buff.extend(vec![0; diff]);
         }
-
->>>>>>> 753d4a86
         try!(self.wal_file.write_all(&buff));
 
         let WALRecord{key, value} = record;
